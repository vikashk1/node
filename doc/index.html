<!DOCTYPE html PUBLIC "-//W3C//DTD XHTML 1.0 Transitional//EN" "http://www.w3.org/TR/xhtml1/DTD/xhtml1-transitional.dtd">
<html xmlns="http://www.w3.org/1999/xhtml">
  <head>
    <style type="text/css">
    ul {
      padding: 0;
      margin: 0;
    }
    </style>
    <script type="text/javascript" src="sh_main.js"></script>
    <script type="text/javascript" src="sh_javascript.min.js"></script>
    <link type="image/x-icon" rel="icon" href="favicon.ico" />
    <link type="image/x-icon" rel="shortcut icon" href="favicon.ico" />
    <link type="text/css" rel="stylesheet" href="pipe.css" />
    <link type="text/css" rel="stylesheet" href="sh_vim-dark.css" />
    <link rel="alternate"
          type="application/rss+xml"
          title="node blog"
          href="http://feeds.feedburner.com/nodejs/123123123"/>
    <meta http-equiv="content-type" content="text/html; charset=utf-8" />
    <title>node.js</title>
  </head>
  <body>
    <div id="toc">
      <ol>
        <li><a href="#download">Download</a></li>
        <li><a href="https://github.com/joyent/node/wiki/ChangeLog">ChangeLog</a></li>
        <li><a href="#about">About</a></li>
<<<<<<< HEAD
        <li><a href="http://nodejs.org/docs/v0.4.10/api">v0.4.10 docs</a></li>
=======
        <li><a href="http://nodejs.org/docs/v0.4.11/api">v0.4.11 docs</a></li>
>>>>>>> 0c91a835
        <li><a href="http://nodejs.org/docs/v0.5.4/api">v0.5.4 docs</a></li>
        <br/>
        <li><a href="https://github.com/joyent/node/wiki">Wiki</a></li>
        <li><a href="http://blog.nodejs.org/">Blog</a></li>
        <li><a href="https://github.com/joyent/node/wiki/Community">Community</a></li>
        <li><a href="http://chat.nodejs.org/">Demo</a></li>
        <li><a href="/logos/">Logos</a></li>
        <li><a href="http://jobs.nodejs.org/">Jobs</a></li>
        <ol><!-- JOBS --><!-- JOBS --></ol>
      </ol>
    </div>
    <div id="content">

      <!-- <h1><a href="http://nodejs.org/">Node</a></h1> -->
      <br /><br />
      <img id="logo" src="logo.png" alt="node.js"/>

      <p id="introduction">
        Evented I/O for
        <a href="http://code.google.com/p/v8/">V8 JavaScript</a>.
      </p>

      <p>
        An example of a web server written in Node which responds with
        "Hello World" for every request.
      </p>

      <pre>
var http = require('http');
http.createServer(function (req, res) {
  res.writeHead(200, {'Content-Type': 'text/plain'});
  res.end('Hello World\n');
}).listen(1337, "127.0.0.1");
console.log('Server running at http://127.0.0.1:1337/');
</pre>

      <p>
        To run the server, put the code into a file
        <code>example.js</code> and execute it with the <code>node</code>
        program:
      </p>
      <pre class="sh_none">
% node example.js
Server running at http://127.0.0.1:1337/</pre>

      <p>
        Here is an example of a simple TCP server which listens on port 1337
        and echoes whatever you send it:
      </p>

      <pre>
var net = require('net');

var server = net.createServer(function (socket) {
  socket.write("Echo server\r\n");
  socket.pipe(socket);
});

server.listen(1337, "127.0.0.1");
</pre>

      <p>
        See the <a href="/docs">API documentation</a> for more
        examples.
      </p>


      <p>
        Go to <a href="https://github.com/joyent/node/wiki">the Wiki</a> for lots more information.
      </p>

      <h2 id="video">Introduction</h2>

      <iframe title="YouTube video player" width="640" height="390"
        src="http://www.youtube.com/embed/jo_B4LTHi3I" frameborder="0"
        allowfullscreen></iframe>

      <h2 id="download">Download</h2>

      <p>
        <a href="http://github.com/joyent/node/tree/master">git repo</a>
      </p>

      <p>2011.08.17 v0.4.11 (stable)
      <ul class="release">
        <li><a href="http://nodejs.org/dist/node-v0.4.11.tar.gz"><code>node-v0.4.11.tar.gz</code> Source Code</a>
        <li><a href="http://nodejs.org/docs/v0.4.11/api/index.html">Documentation</a>
      </ul>

      <p>2011.08.12 v0.5.4 (unstable)
      <ul class="release">
        <li><a href="http://nodejs.org/dist/v0.5.4/node-v0.5.4.tar.gz"><code>node-v0.5.4.tar.gz</code> Source code</a>
        <li><a href="http://nodejs.org/dist/v0.5.4/node.exe"><code>node.exe</code> Windows executable</a>
        <li><a href="http://nodejs.org/docs/v0.5.4/api/index.html">Documentation</a>
      </ul>


      <p>Historical: <a href="http://nodejs.org/dist">versions</a>, <a href="http://nodejs.org/docs">docs</a></p>

      <p>
        For build instructions see
        <a href="https://github.com/joyent/node/wiki/Installation">https://github.com/joyent/node/wiki/Installation</a>
      </p>


      <h2 id="about">About</h2>

      <p>
        Node's goal is to provide an easy way to build scalable network
        programs. In the "hello world" web server example above, many
        client connections can be handled concurrently.  Node tells the
        operating system (through <code>epoll</code>, <code>kqueue</code>,
        <code class="sh_none">/dev/poll</code>, or <code>select</code>)
        that it should be notified when a new connection is made, and 
        then it goes to sleep. If someone new connects, then it executes
        the callback.  Each connection is only a small heap allocation.
      </p>

      <p>
        This is in contrast to today's more common concurrency model where
        OS threads are employed. Thread-based networking is relatively 
        inefficient and very difficult to use.  See:
        <a href="http://www.kegel.com/c10k.html">this</a> and 
        <a href="http://bulk.fefe.de/scalable-networking.pdf">this.</a>

        Node will show much better memory efficiency under high-loads
        <!-- TODO benchmark -->
        than systems which allocate 2mb thread stacks for each connection.

        Furthermore, users of Node are free from worries of dead-locking
        the process&mdash;there are no locks.  Almost no function in Node
        directly performs I/O, so the process never blocks. Because
        nothing blocks, less-than-expert programmers are able to develop
        fast systems.
      </p>

      <p>
        Node is similar in design to and influenced by systems like Ruby's <a
        href="http://rubyeventmachine.com/">Event Machine</a> or Python's <a
        href="http://twistedmatrix.com/">Twisted</a>.  Node takes the event
        model a bit further&mdash;it presents the event loop as a language
        construct instead of as a library. In other systems there is always
        a blocking call to start the event-loop.  Typically one defines
        behavior through callbacks at the beginning of a script and at the
        end starts a server through a blocking call like
        <code>EventMachine::run()</code>. In Node there is no such
        start-the-event-loop call.  Node simply enters the event loop after
        executing the input script. Node exits the event loop when there are
        no more callbacks to perform.  This behavior is like browser
        javascript&mdash;the event loop is hidden from the user.
      </p>

      <p>
        HTTP is a first class protocol in Node.  Node's HTTP library has
        grown out of the author's experiences developing and working with
        web servers. For example, streaming data through most web frameworks
        is impossible.  Node attempts to correct these problems in its HTTP
        <a href="http://github.com/ry/http-parser/tree/master">parser</a>
        and API. Coupled with Node's purely evented infrastructure, it makes
        a good foundation for web libraries or frameworks.
      </p>

      <p>
        <i>
        But what about multiple-processor concurrency? Aren't threads
        necessary to scale programs to multi-core computers?
        </i>
        You can start new processes via <code>child_process.fork()</code>
        these other processes will be scheduled in parallel.
      </p>

      <p>
        See also:
        <ul>
          <li><a href="http://s3.amazonaws.com/four.livejournal/20091117/jsconf.pdf">slides</a> from JSConf 2009</li>
          <li><a href="http://nodejs.org/jsconf2010.pdf">slides</a> from JSConf 2010</li>
          <li><a href="http://www.yuiblog.com/blog/2010/05/20/video-dahl/">video</a> from a talk at Yahoo in May 2010</li>
        </ul>
      </p>


    </div>

    <div style="float: right;">
      <a
        href='https://developer.mozilla.org/en/JavaScript/Reference/Global_Objects/String'
        title='JS String match'><img
        src='http://static.jsconf.us/promotejsh.gif' height='150' width='180'
        alt='JS String match'/></a>
    </div>

    <a href="http://no.de/"><img src="sponsored.png" height="58" width="120"/></a>

    <div style="clear: both; font-size: 8pt">
      Copyright 2010 Joyent, Inc
      <br/>
      Node.js is a trademark of Joyent, Inc.
      See the <a href="trademark-policy.pdf">trademark policy</a>
      for more information.
    </div>

    <script type="text/javascript">
      var gaJsHost = (("https:" == document.location.protocol) ?
      "https://ssl." : "http://www.");
      document.write(unescape("%3Cscript src='" + gaJsHost + "google-analytics.com/ga.js' type='text/javascript'%3E%3C/script%3E"));
    </script>
    <script type="text/javascript">
      try {
        var pageTracker = _gat._getTracker("UA-10874194-2");
        pageTracker._trackPageview();
        } catch(err) {}</script>
    <script type="text/javascript">highlight(undefined, undefined, 'pre');</script>
  </body>
</html><|MERGE_RESOLUTION|>--- conflicted
+++ resolved
@@ -26,11 +26,7 @@
         <li><a href="#download">Download</a></li>
         <li><a href="https://github.com/joyent/node/wiki/ChangeLog">ChangeLog</a></li>
         <li><a href="#about">About</a></li>
-<<<<<<< HEAD
-        <li><a href="http://nodejs.org/docs/v0.4.10/api">v0.4.10 docs</a></li>
-=======
         <li><a href="http://nodejs.org/docs/v0.4.11/api">v0.4.11 docs</a></li>
->>>>>>> 0c91a835
         <li><a href="http://nodejs.org/docs/v0.5.4/api">v0.5.4 docs</a></li>
         <br/>
         <li><a href="https://github.com/joyent/node/wiki">Wiki</a></li>
