--- conflicted
+++ resolved
@@ -74,63 +74,6 @@
 def install(paths, dst): map(lambda path: try_copy(path, dst), paths)
 def uninstall(paths, dst): map(lambda path: try_remove(path, dst), paths)
 
-<<<<<<< HEAD
-=======
-def waf_files(action):
-  action(['tools/node-waf'], 'bin/node-waf')
-  action(['tools/wafadmin/ansiterm.py',
-          'tools/wafadmin/Build.py',
-          'tools/wafadmin/Configure.py',
-          'tools/wafadmin/Constants.py',
-          'tools/wafadmin/Environment.py',
-          'tools/wafadmin/__init__.py',
-          'tools/wafadmin/Logs.py',
-          'tools/wafadmin/Node.py',
-          'tools/wafadmin/Options.py',
-          'tools/wafadmin/pproc.py',
-          'tools/wafadmin/py3kfixes.py',
-          'tools/wafadmin/Runner.py',
-          'tools/wafadmin/Scripting.py',
-          'tools/wafadmin/TaskGen.py',
-          'tools/wafadmin/Task.py',
-          'tools/wafadmin/Utils.py'],
-          'lib/node/wafadmin/')
-  action(['tools/wafadmin/Tools/ar.py',
-          'tools/wafadmin/Tools/cc.py',
-          'tools/wafadmin/Tools/ccroot.py',
-          'tools/wafadmin/Tools/compiler_cc.py',
-          'tools/wafadmin/Tools/compiler_cxx.py',
-          'tools/wafadmin/Tools/compiler_d.py',
-          'tools/wafadmin/Tools/config_c.py',
-          'tools/wafadmin/Tools/cxx.py',
-          'tools/wafadmin/Tools/dmd.py',
-          'tools/wafadmin/Tools/d.py',
-          'tools/wafadmin/Tools/gas.py',
-          'tools/wafadmin/Tools/gcc.py',
-          'tools/wafadmin/Tools/gdc.py',
-          'tools/wafadmin/Tools/gnu_dirs.py',
-          'tools/wafadmin/Tools/gob2.py',
-          'tools/wafadmin/Tools/gxx.py',
-          'tools/wafadmin/Tools/icc.py',
-          'tools/wafadmin/Tools/icpc.py',
-          'tools/wafadmin/Tools/__init__.py',
-          'tools/wafadmin/Tools/intltool.py',
-          'tools/wafadmin/Tools/libtool.py',
-          'tools/wafadmin/Tools/misc.py',
-          'tools/wafadmin/Tools/nasm.py',
-          'tools/wafadmin/Tools/node_addon.py',
-          'tools/wafadmin/Tools/osx.py',
-          'tools/wafadmin/Tools/preproc.py',
-          'tools/wafadmin/Tools/python.py',
-          'tools/wafadmin/Tools/suncc.py',
-          'tools/wafadmin/Tools/suncxx.py',
-          'tools/wafadmin/Tools/unittestw.py',
-          'tools/wafadmin/Tools/winres.py',
-          'tools/wafadmin/Tools/xlc.py',
-          'tools/wafadmin/Tools/xlcxx.py'],
-          'lib/node/wafadmin/Tools/')
-
->>>>>>> 9918e5d4
 def update_shebang(path, shebang):
   print 'updating shebang of %s to %s' % (path, shebang)
   s = open(path, 'r').read()
@@ -200,12 +143,7 @@
   # with dtrace support now (oracle's "unbreakable" linux)
   action(['src/node.d'], 'lib/dtrace/')
 
-<<<<<<< HEAD
   if variables.get('node_install_npm'): npm_files(action)
-=======
-  if 'true' == variables.get('node_install_waf'): waf_files(action)
-  if 'true' == variables.get('node_install_npm'): npm_files(action)
->>>>>>> 9918e5d4
 
 def run(args):
   global dst_dir, node_prefix, target_defaults, variables
