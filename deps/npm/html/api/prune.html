--- conflicted
+++ resolved
@@ -23,11 +23,7 @@
 <p>Extraneous packages are packages that are not listed on the parent
 package's dependencies list.</p>
 </div>
-<<<<<<< HEAD
-<p id="footer">prune &mdash; npm@1.1.18</p>
-=======
-<p id="footer">prune &mdash; npm@1.1.21</p>
->>>>>>> 992e3464
+<p id="footer">prune &mdash; npm@1.1.0-2</p>
 <script>
 ;(function () {
 var wrapper = document.getElementById("wrapper")
