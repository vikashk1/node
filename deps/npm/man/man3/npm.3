--- conflicted
+++ resolved
@@ -21,11 +21,7 @@
 .fi
 .
 .SH "VERSION"
-<<<<<<< HEAD
-1.1.8
-=======
 1.1.9
->>>>>>> 90b785c0
 .
 .SH "DESCRIPTION"
 This is the API documentation for npm\.
